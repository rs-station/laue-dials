--- conflicted
+++ resolved
@@ -1,15 +1,7 @@
 import numpy as np
-<<<<<<< HEAD
-import pandas as pd
-from scipy.spatial import KDTree
-from dxtbx.model import ExperimentList
-from dials.array_family.flex import reflection_table
-from laue_dials.algorithms.integration import Profile, SegmentedImage
-=======
 import pytest
 
-from laue_dials.algorithms.integrate import Profile, SegmentedImage
->>>>>>> 510322c8
+from laue_dials.algorithms.integration import Profile, SegmentedImage
 
 
 @pytest.fixture
