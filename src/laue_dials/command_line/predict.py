#!/usr/bin/env python
"""
This script predicts reflections for integration
"""

import logging
<<<<<<< HEAD
import time
=======
import sys
>>>>>>> 7d9883b0

import gemmi
import libtbx.phil
import numpy as np
from dials.algorithms.spot_prediction import ray_intersection
from dials.array_family import flex
from dials.array_family.flex import reflection_table
from dials.util import show_mail_handle_errors
from dials.util.options import (ArgumentParser,
                                reflections_and_experiments_from_files)
from tqdm import trange

from laue_dials.algorithms.outliers import gen_kde

logger = logging.getLogger("laue-dials.command_line.predict")

help_message = """

This program takes a refined geometry experiment and reflection file, builds a
DIALS experiment list and reflection table, and predicts the feasible set of
reflections on the detector for integration using the refined geometry.

The output is a predicted reflection table (predicted.refl), which contains
the necessary information for the integrator to locate predicted spots
and integrate them.

Examples::

    laue.predict [options] poly_refined.expt poly_refined.refl
"""

# Set the phil scope
phil_scope = libtbx.phil.parse(
    """
output {
  reflections = 'predicted.refl'
    .type = str
    .help = "The output reflection table filename."

  log = 'laue.predict.log'
    .type = str
    .help = "The log filename."
  }

wavelengths {
  lam_min = 0.95
    .type = float(value_min=0.1)
    .help = "Minimum wavelength for beam spectrum"
  lam_max = 1.25
    .type = float(value_min=0.2)
    .help = "Maximum wavelength for beam spectrum"
  }

reciprocal_grid {
  d_min = 1.4
    .type = float(value_min=0.1)
    .help = "Minimum d-spacing for reflecting planes"
  }

cutoff_log_probability = 0.
  .type = float
  .help = "The cutoff threshold for removing unlikely reflections"
""",
    process_includes=True,
)

working_phil = phil_scope.fetch(sources=[phil_scope])


def predict_spots(params, refls, expts):
    """
    A function for predicting spots given a geometry
    """
    from laue_dials.algorithms.laue import LauePredictor

    # Remove outliers
    print("Removing outliers")
    refls = refls.select(refls.get_flags(refls.flags.used_in_refinement))

    # Set up reflection table to store valid predictions
    final_preds = reflection_table()

    # Get experiment data from experiment objects
    print("Making predictions per image")
    for img_num in trange(len(expts.imagesets())):
        i = 0
        img = expts.imagesets()[img_num]
        experiment = expts[0]
        while True:  # Get first expt for this image
            experiment = expts[i]
            if experiment.imageset == img:
                break
            i = i + 1
        cryst = experiment.crystal
        spacegroup = gemmi.SpaceGroup(
            cryst.get_space_group().type().universal_hermann_mauguin_symbol()
        )

        # Get beam vector
        s0 = np.array(experiment.beam.get_s0())

        # Get unit cell params
        cell_params = cryst.get_unit_cell().parameters()
        cell = gemmi.UnitCell(*cell_params)

        # Get U matrix
        U = np.asarray(cryst.get_U()).reshape(3, 3)

        # Get observed centroids
        sub_refls = refls.select(refls["imageset_id"] == img_num)
        sub_refls["xyzobs.mm.value"].parts()[0].as_numpy_array()
        sub_refls["xyzobs.mm.value"].parts()[1].as_numpy_array()

        # Wavelengths per spot
        sub_refls["wavelength"].as_numpy_array()

        # Generate predictor object
        la = LauePredictor(
            s0,
            cell,
            U,
            params.wavelengths.lam_min,
            params.wavelengths.lam_max,
            params.reciprocal_grid.d_min,
            spacegroup=spacegroup,
        )

        # Predict spots
        s1, new_lams, q_vecs, millers = la.predict_s1()

        # Build new reflection table for predictions
        preds = reflection_table.empty_standard(len(s1))
        del preds["intensity.prf.value"]
        del preds["intensity.prf.variance"]
        del preds["lp"]
        del preds["profile_correlation"]

        # Populate needed columns
        preds["id"] = flex.int([int(experiment.identifier)] * len(preds))
        preds["imageset_id"] = flex.int([img_num] * len(preds))
        preds["s1"] = flex.vec3_double(s1)
        preds["phi"] = flex.double(np.zeros(len(s1)))  # Data are stills
        preds["wavelength"] = flex.double(new_lams)
        preds["rlp"] = flex.vec3_double(q_vecs)
        preds["miller_index"] = flex.miller_index(millers.astype("int").tolist())

        # Get which reflections intersect detector
        intersects = ray_intersection(experiment.detector, preds)
        preds = preds.select(intersects)
        new_lams = new_lams[intersects]

        # Generate a KDE
        _, _, kde = gen_kde(expts, refls)

        # Get predicted centroids
        x = preds["xyzcal.mm"].parts()[0].as_numpy_array()
        y = preds["xyzcal.mm"].parts()[1].as_numpy_array()

        # Get probability densities for predictions:
        rlps = preds["rlp"].as_numpy_array()
        norms = (np.linalg.norm(rlps, axis=1)) ** 2
        pred_data = [norms, new_lams]
        probs = kde.pdf(pred_data)

        # Cut off using log probabilities
        cutoff_log = params.cutoff_log_probability
        sel = np.log(probs) >= cutoff_log
        x[sel]
        y[sel]
        probs[sel]
        preds = preds.select(flex.bool(sel))

        # Append image predictions to dataset
        final_preds.extend(preds)

    # Return predicted refls
    return final_preds


@show_mail_handle_errors()
def run(args=None, *, phil=working_phil):
    # Parse arguments
    usage = "laue.predict [options] poly_refined.expt poly_refined.refl"

    parser = ArgumentParser(
        usage=usage,
        phil=phil,
        read_reflections=True,
        read_experiments=True,
        check_format=True,
        epilog=help_message,
    )

    params, options = parser.parse_args(args=args, show_diff_phil=True)

    # Configure logging
    console = logging.StreamHandler(sys.stdout)
    fh = logging.FileHandler(params.output.log, mode="w", encoding="utf-8")
    loglevel = logging.INFO

    logger.addHandler(fh)
    logger.addHandler(console)
    logging.captureWarnings(True)
    warning_logger = logging.getLogger("py.warnings")
    warning_logger.addHandler(fh)
    warning_logger.addHandler(console)
    dials_logger = logging.getLogger("dials")
    dials_logger.addHandler(fh)
    dials_logger.addHandler(console)
    dxtbx_logger = logging.getLogger("dxtbx")
    dxtbx_logger.addHandler(fh)
    dxtbx_logger.addHandler(console)
    xfel_logger = logging.getLogger("xfel")
    xfel_logger.addHandler(fh)
    xfel_logger.addHandler(console)

    logger.setLevel(loglevel)
    dials_logger.setLevel(loglevel)
    dxtbx_logger.setLevel(loglevel)
    xfel_logger.setLevel(loglevel)
    fh.setLevel(loglevel)

    # Log diff phil
    diff_phil = parser.diff_phil.as_str()
    if diff_phil != "":
        logger.info("The following parameters have been modified:\n")
        logger.info(diff_phil)

    # Print help if no input
    if not params.input.experiments or not params.input.reflections:
        parser.print_help()
        return

    # Get initial time for process
    start_time = time.time()      

    # Load data
    reflections, experiments = reflections_and_experiments_from_files(
        params.input.reflections, params.input.experiments
    )
    reflections = reflections[0]  # Get table out of list

    # Sanity checks
    if len(experiments) == 0:
        parser.print_help()
        return

    # Loop over experiments
    # Reindex data
    print(f"Predicting reflections")
    predicted_reflections = predict_spots(params, reflections, experiments)

    # Mark strong spots
    idpred, idstrong = predicted_reflections.match_by_hkle(reflections)
    strongs = np.zeros(len(predicted_reflections), dtype=int)
    strongs[idpred] = 1
    predicted_reflections["strong"] = flex.int(strongs)

    print(f"Assigning intensities")
    for i in trange(len(idstrong)):
        predicted_reflections["intensity.sum.value"][idpred[i]] = reflections[
            "intensity.sum.value"
        ][idstrong[i]]
        predicted_reflections["intensity.sum.variance"][idpred[i]] = reflections[
            "intensity.sum.variance"
        ][idstrong[i]]
        predicted_reflections["xyzobs.mm.value"][idpred[i]] = reflections[
            "xyzobs.mm.value"
        ][idstrong[i]]
        predicted_reflections["xyzobs.mm.variance"][idpred[i]] = reflections[
            "xyzobs.mm.variance"
        ][idstrong[i]]
        predicted_reflections["xyzobs.px.value"][idpred[i]] = reflections[
            "xyzobs.px.value"
        ][idstrong[i]]
        predicted_reflections["xyzobs.px.variance"][idpred[i]] = reflections[
            "xyzobs.px.variance"
        ][idstrong[i]]

    # Populate 'px' variety of predicted centroids
    # Based on flat rectangular detector
    x, y, z = predicted_reflections["xyzcal.mm"].parts()
    expt = experiments[0]  # assuming shared detector models
    x = x / expt.detector.to_dict()["panels"][0]["pixel_size"][0]
    y = y / expt.detector.to_dict()["panels"][0]["pixel_size"][1]
    predicted_reflections["xyzcal.px"] = flex.vec3_double(x, y, z)

    # Save reflections
    logger.info("Saving predicted reflections to %s", params.output.reflections)
    predicted_reflections.as_file(filename=params.output.reflections)

    # Final logs                                                                
    logger.info("")                                                             
    logger.info(                                                                
        "Time Taken for Total Processing = %f seconds", time.time() - start_time
    )                                                                           

if __name__ == "__main__":
    run()<|MERGE_RESOLUTION|>--- conflicted
+++ resolved
@@ -4,11 +4,8 @@
 """
 
 import logging
-<<<<<<< HEAD
+import sys
 import time
-=======
-import sys
->>>>>>> 7d9883b0
 
 import gemmi
 import libtbx.phil
