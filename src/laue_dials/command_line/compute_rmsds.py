#!/usr/bin/env python
"""
This script computes and plots RMSDs for a pair of DIALS experiment/reflection files.
"""

import logging
import sys

import libtbx.phil
from dials.util import show_mail_handle_errors
from dials.util.options import (ArgumentParser,
                                reflections_and_experiments_from_files)
import gemmi
import numpy as np
import pandas as pd
import reciprocalspaceship as rs
from cctbx import sgtbx
<<<<<<< HEAD
=======
from dials.util import show_mail_handle_errors
from dials.util.options import (ArgumentParser,
                                reflections_and_experiments_from_files)
from matplotlib import pyplot as plt
>>>>>>> 6f452876

from laue_dials.utils.version import laue_version

# Print laue-dials + DIALS versions
laue_version()

logger = logging.getLogger("laue-dials.command_line.compute_rmsds")

help_message = """

This program computes the RMSDs between observed and predicted centroids in a reflection table.

Examples::

    laue.compute_rmsds [options] filename.expt filename.refl
"""

# Set the phil scope
phil_scope = libtbx.phil.parse(
    """
  show = True
    .type = bool
    .help = "Show the plot of centroid RMSDs per image."
  
  save = False
    .type = bool
    .help = "Save the plot of centroid RMSDs per image to a PNG file."
  
  output = "residuals.png"
    .type = str
    .help = "The filename for the generated plot."
  
  refined_only = False
    .type = bool
    .help = "Only compute refined spot RMSDs."
  
  log = 'laue.compute_rmsds.log'
    .type = str
    .help = "The log filename."
""",
    process_includes=True,
)

working_phil = phil_scope.fetch(sources=[phil_scope])


@show_mail_handle_errors()
def run(args=None, *, phil=working_phil):
    # Parse arguments
    usage = "laue.compute_rmsds [options] filename.expt filename.refl"

    parser = ArgumentParser(
        usage=usage,
        phil=working_phil,
        read_reflections=True,
        read_experiments=True,
        check_format=False,
        epilog=help_message,
    )

    params, options = parser.parse_args(args=args, show_diff_phil=False)

    # Configure logging
    console = logging.StreamHandler(sys.stdout)
    fh = logging.FileHandler(params.log, mode="w", encoding="utf-8")
    loglevel = logging.INFO

    logger.addHandler(fh)
    logger.addHandler(console)
    logging.captureWarnings(True)
    warning_logger = logging.getLogger("py.warnings")
    warning_logger.addHandler(fh)
    warning_logger.addHandler(console)
    dials_logger = logging.getLogger("dials")
    dials_logger.addHandler(fh)
    dials_logger.addHandler(console)
    dxtbx_logger = logging.getLogger("dxtbx")
    dxtbx_logger.addHandler(fh)
    dxtbx_logger.addHandler(console)
    xfel_logger = logging.getLogger("xfel")
    xfel_logger.addHandler(fh)
    xfel_logger.addHandler(console)

    logger.setLevel(loglevel)
    dials_logger.setLevel(loglevel)
    dxtbx_logger.setLevel(loglevel)
    xfel_logger.setLevel(loglevel)
    fh.setLevel(loglevel)

    # Print help if no input
    if not params.input.experiments or not params.input.reflections:
        parser.print_help()
        exit()

    # Log diff phil
    diff_phil = parser.diff_phil.as_str()
    if diff_phil != "":
        logger.info("The following parameters have been modified:\n")
        logger.info(diff_phil)

    # Load data
    refls, expts = reflections_and_experiments_from_files(
        params.input.reflections, params.input.experiments
    )
    refls = refls[0]

    if params.refined_only:
        refls = refls.select(refls.get_flags(refls.flags.used_in_refinement))

    if len(refls) == 0:
        logger.info("No reflections in table after filtering.")
        return

    # Get data from reflection table
    hkl = refls["miller_index"].as_vec3_double()
    cell = np.zeros(6)
    for crystal in expts.crystals():
        cell += np.array(crystal.get_unit_cell().parameters()) / len(expts.crystals())
    cell = gemmi.UnitCell(*cell)
    sginfo = expts.crystals()[0].get_space_group().info()
    symbol = sgtbx.space_group_symbols(sginfo.symbol_and_number().split("(")[0])
    spacegroup = gemmi.SpaceGroup(symbol.universal_hermann_mauguin())

    # Generate rs.DataSet to write to MTZ
    data = rs.DataSet(
        {
            "H": hkl.as_numpy_array()[:, 0].astype(np.int32),
            "K": hkl.as_numpy_array()[:, 1].astype(np.int32),
            "L": hkl.as_numpy_array()[:, 2].astype(np.int32),
            "image": refls["id"].as_numpy_array() + 1,
            "xobs": refls["xyzobs.px.value"].as_numpy_array()[:, 0],
            "yobs": refls["xyzobs.px.value"].as_numpy_array()[:, 1],
            "xcal": refls["xyzcal.px"].as_numpy_array()[:, 0],
            "ycal": refls["xyzcal.px"].as_numpy_array()[:, 1],
        },
        cell=cell,
        spacegroup=spacegroup,
    ).infer_mtz_dtypes()

    logger.info(f"Total Number of Spots: {len(data)}.")

    # Calculate image residuals
    images = np.unique(data["image"])
    x_resids = data["xcal"] - data["xobs"]
    y_resids = data["ycal"] - data["yobs"]
    sqr_resids = x_resids**2 + y_resids**2
    mean_resids = np.zeros(len(images))
<<<<<<< HEAD
    for i, img_num in enumerate(images):
        sel = data['image'] == img_num
        mean_resids[i] = np.mean(sqr_resids[sel])
=======
    for img_num in images:
        sel = data["image"] == img_num
        mean_resids[img_num - 1] = np.mean(sqr_resids[sel])
>>>>>>> 6f452876
    rmsds = np.sqrt(mean_resids)

    resid_data = pd.DataFrame({"Image": images, "RMSD (px)": rmsds})

    logger.info(f"RMSDs per image: \n{resid_data}")

    # Get pixel size (assume square)
    # Not sure if this will be needed but I never remember
    # this incantation so leaving it here
    expts.detectors()[0].to_dict()["panels"][0]["pixel_size"][0]

    # Plot residuals
    fig = plt.figure()
    plt.scatter(images, rmsds)
    plt.title("Image RMSDs")
    plt.xlabel("Image #")
    plt.ylabel("RMSD (px)")
    if params.save:
        fig.savefig(params.output, format="png")
    if params.show:
        plt.show()


if __name__ == "__main__":
    run()<|MERGE_RESOLUTION|>--- conflicted
+++ resolved
@@ -14,14 +14,9 @@
 import numpy as np
 import pandas as pd
 import reciprocalspaceship as rs
+from matplotlib import pyplot as plt
+
 from cctbx import sgtbx
-<<<<<<< HEAD
-=======
-from dials.util import show_mail_handle_errors
-from dials.util.options import (ArgumentParser,
-                                reflections_and_experiments_from_files)
-from matplotlib import pyplot as plt
->>>>>>> 6f452876
 
 from laue_dials.utils.version import laue_version
 
@@ -169,15 +164,9 @@
     y_resids = data["ycal"] - data["yobs"]
     sqr_resids = x_resids**2 + y_resids**2
     mean_resids = np.zeros(len(images))
-<<<<<<< HEAD
     for i, img_num in enumerate(images):
         sel = data['image'] == img_num
         mean_resids[i] = np.mean(sqr_resids[sel])
-=======
-    for img_num in images:
-        sel = data["image"] == img_num
-        mean_resids[img_num - 1] = np.mean(sqr_resids[sel])
->>>>>>> 6f452876
     rmsds = np.sqrt(mean_resids)
 
     resid_data = pd.DataFrame({"Image": images, "RMSD (px)": rmsds})
