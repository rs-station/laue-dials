#!/usr/bin/env python
"""
This script computes and plots RMSDs for a pair of DIALS experiment/reflection files.
"""

import logging
import sys

import gemmi
import libtbx.phil
import numpy as np
import pandas as pd
import reciprocalspaceship as rs
from cctbx import sgtbx
from dials.util import show_mail_handle_errors
from dials.util.options import (ArgumentParser,
                                reflections_and_experiments_from_files)
from matplotlib import pyplot as plt

from laue_dials.utils.version import laue_version

logger = logging.getLogger("laue-dials.command_line.compute_rmsds")

help_message = """
This program computes and plots the RMSDs between observed and predicted centroids in a reflection table.

Examples::

    laue.compute_rmsds [options] filename.expt filename.refl
"""

# Set the phil scope
phil_scope = libtbx.phil.parse(
    """
  show = True
    .type = bool
    .help = "Show the plot of centroid RMSDs per image."

  save = False
    .type = bool
    .help = "Save the plot of centroid RMSDs per image to a PNG file."

  csv = None
    .type = str
    .help = "Save a CSV of the RMSDs per image with this filename."

  image = None
    .type = int
    .help = "Show a histogram of residuals for this image."

  output = "residuals.png"
    .type = str
    .help = "The filename for the generated plot."

  refined_only = False
    .type = bool
    .help = "Only compute refined spot RMSDs."

  log = 'laue.compute_rmsds.log'
    .type = str
    .help = "The log filename."

  ymax = None
    .type = int
    .help = "Desired ymax for plot. Defaults to maximum of data."

  dotsize = None
    .type = int
    .help = "Desired dot size for plot in points**2. Defaults to 16."
""",
    process_includes=True,
)

working_phil = phil_scope.fetch(sources=[phil_scope])


@show_mail_handle_errors()
def run(args=None, *, phil=working_phil):
    """
    Compute and plot RMSDs for a pair of DIALS experiment/reflection files.

    Args:
        args (list): Command-line arguments.
        phil: The phil scope for the program.

    Returns:
        None
    """
    # Parse arguments
    usage = "laue.compute_rmsds [options] filename.expt filename.refl"

    parser = ArgumentParser(
        usage=usage,
        phil=working_phil,
        read_reflections=True,
        read_experiments=True,
        check_format=False,
        epilog=help_message,
    )

    params, options = parser.parse_args(args=args, show_diff_phil=False)

    # Configure logging
    console = logging.StreamHandler(sys.stdout)
    fh = logging.FileHandler(params.log, mode="w", encoding="utf-8")
    loglevel = logging.INFO

    logger.addHandler(fh)
    logger.addHandler(console)
    logging.captureWarnings(True)
    warning_logger = logging.getLogger("py.warnings")
    warning_logger.addHandler(fh)
    warning_logger.addHandler(console)
    dials_logger = logging.getLogger("dials")
    dials_logger.addHandler(fh)
    dials_logger.addHandler(console)
    dxtbx_logger = logging.getLogger("dxtbx")
    dxtbx_logger.addHandler(fh)
    dxtbx_logger.addHandler(console)
    xfel_logger = logging.getLogger("xfel")
    xfel_logger.addHandler(fh)
    xfel_logger.addHandler(console)

    logger.setLevel(loglevel)
    dials_logger.setLevel(loglevel)
    dxtbx_logger.setLevel(loglevel)
    xfel_logger.setLevel(loglevel)
    fh.setLevel(loglevel)

    # Print version information
    logger.info(laue_version())

    # Print help if no input
    if not params.input.experiments or not params.input.reflections:
        parser.print_help()
        exit()

    # Log diff phil
    diff_phil = parser.diff_phil.as_str()
    if diff_phil != "":
        logger.info("The following parameters have been modified:\n")
        logger.info(diff_phil)

    # Load data
    refls, expts = reflections_and_experiments_from_files(
        params.input.reflections, params.input.experiments
    )
    refls = refls[0]

    if params.refined_only:
        refls = refls.select(refls.get_flags(refls.flags.used_in_refinement))

    if len(refls) == 0:
        logger.info("No reflections in table after filtering.")
        return

    # Get data from reflection table
    hkl = refls["miller_index"].as_vec3_double()
    cell = np.zeros(6)
    for crystal in expts.crystals():
        cell += np.array(crystal.get_unit_cell().parameters()) / len(expts.crystals())
    cell = gemmi.UnitCell(*cell)
    sginfo = expts.crystals()[0].get_space_group().info()
    symbol = sgtbx.space_group_symbols(sginfo.symbol_and_number().split("(")[0])
    spacegroup = gemmi.SpaceGroup(symbol.universal_hermann_mauguin())

    # Generate rs.DataSet
    data = rs.DataSet(
        {
            "H": hkl.as_numpy_array()[:, 0].astype(np.int32),
            "K": hkl.as_numpy_array()[:, 1].astype(np.int32),
            "L": hkl.as_numpy_array()[:, 2].astype(np.int32),
            "image": refls["id"].as_numpy_array() + 1,
            "xobs": refls["xyzobs.px.value"].as_numpy_array()[:, 0],
            "yobs": refls["xyzobs.px.value"].as_numpy_array()[:, 1],
            "xcal": refls["xyzcal.px"].as_numpy_array()[:, 0],
            "ycal": refls["xyzcal.px"].as_numpy_array()[:, 1],
        },
        cell=cell,
        spacegroup=spacegroup,
    ).infer_mtz_dtypes()

    logger.info(f"Total Number of Spots: {len(data)}.")

    # Calculate image residuals
    images = np.unique(data["image"])
    x_resids = data["xcal"] - data["xobs"]
    y_resids = data["ycal"] - data["yobs"]
    sqr_resids = x_resids**2 + y_resids**2
    mean_resids = np.zeros(len(images))
    n_refls = np.zeros(len(images))
    for i, img_num in enumerate(images):
        sel = data["image"] == img_num
        mean_resids[i] = np.mean(sqr_resids[sel])
<<<<<<< HEAD
        n_refls[i] = sum(sel)
=======
        if params.image == img_num:
            plt.hist(np.sqrt(sqr_resids[sel]))
            plt.xlabel('Residuals (px)')
            plt.xlabel('# Reflections')
            plt.title(f'Residuals for Image {img_num}')
>>>>>>> 81c4237b
    rmsds = np.sqrt(mean_resids)

    resid_data = pd.DataFrame({"Image": images, "RMSD (px)": rmsds, "N Spots": n_refls})

    pd.set_option("display.max_rows", None)
    logger.info(f"RMSDs per image: \n{resid_data}")
    if params.csv is not None:
        resid_data.to_csv(params.csv, index=False)

    # Get pixel size (assume square)
    # Not sure if this will be needed but I never remember
    # this incantation so leaving it here
    expts.detectors()[0].to_dict()["panels"][0]["pixel_size"][0]

    # Plot residuals
    fig = plt.figure()
    plt.scatter(images, rmsds, color="k", s=params.dotsize)
    if params.ymax == None:
        plt.ylim(bottom=0)
    else:
        plt.ylim(bottom=0, top=params.ymax)
    plt.title("Image RMSDs")
    plt.xlabel("Image #")
    plt.ylabel("RMSD (px)")
    if params.save:
        fig.savefig(params.output, format="png")
    if params.show:
        plt.show()


if __name__ == "__main__":
    run()<|MERGE_RESOLUTION|>--- conflicted
+++ resolved
@@ -192,15 +192,13 @@
     for i, img_num in enumerate(images):
         sel = data["image"] == img_num
         mean_resids[i] = np.mean(sqr_resids[sel])
-<<<<<<< HEAD
         n_refls[i] = sum(sel)
-=======
         if params.image == img_num:
             plt.hist(np.sqrt(sqr_resids[sel]))
             plt.xlabel('Residuals (px)')
             plt.xlabel('# Reflections')
             plt.title(f'Residuals for Image {img_num}')
->>>>>>> 81c4237b
+
     rmsds = np.sqrt(mean_resids)
 
     resid_data = pd.DataFrame({"Image": images, "RMSD (px)": rmsds, "N Spots": n_refls})
