#!/usr/bin/env python
"""
This script generates integrated MTZ files from refined data with predictions
"""

import logging
import sys
import time
from functools import partial
from itertools import repeat
from multiprocessing import Pool

import gemmi
import libtbx.phil
import numpy as np
import reciprocalspaceship as rs
from cctbx import sgtbx
from dials.array_family import flex
from dials.util import show_mail_handle_errors
from dials.util.options import (ArgumentParser,
                                reflections_and_experiments_from_files)

from laue_dials.algorithms.integration import Integrator
from laue_dials.utils.version import laue_version

logger = logging.getLogger("laue-dials.command_line.integrate")

help_message = """
This script generates integrated MTZ files from refined data with predictions.

The program takes a refined geometry experiment file along with a predicted
reflection table, and uses those to integrate intensities in the data set.
The output is an MTZ file containing integrated intensities suitable for
merging and scaling.

The algorithm applied here is a variable elliptical summation algorithm
inspired by the VariableElliptical mode in Precognition. Elliptical
profiles are modeled for each strong reflection, with weak reflections
using an average of the k nearest strong spots, and then the pixel
intensities within are summed to generate integrated intensities
per reflection.

Examples:

    laue.integrate [options] poly_refined.expt predicted.refl
"""

# Set the phil scope
phil_scope = libtbx.phil.parse(
    """
output {
  filename = 'integrated.mtz'
    .type = str
    .help = "The output MTZ filename."

  log = 'laue.integrate.log'
    .type = str
    .help = "The log filename."
  }

nproc = 1
  .type = int
  .help = "Number of parallel integrations to do"

isigi_cutoff = 2.0
  .type = float
  .help = "I/SIGI threshold to use for marking strong spots."
""",
    process_includes=True,
)

working_phil = phil_scope.fetch(sources=[phil_scope])


def get_refls_image(refls, img_id):
    """
    Get the set of reflections lying on a particular image.

    Args:
        refls (dials.array_family.flex.reflection_table): Reflection table.
        img_id (int): Image ID.

    Returns:
        refls (dials.array_family.flex.reflection_table): Reflection table for the specified image.
    """
    return refls.select(refls["id"] == img_id)


def integrate_image(img_set, refls, isigi_cutoff):
    """
    Integrate predicted spots on an image.

    Args:
        img_set (dxtbx_imageset_ext.Imageset): Image set.
        refls (dials.array_family.flex.reflection_table): Reflection table.
        isigi_cutoff (float): I/SIGI threshold.

    Returns:
        flex.reflection_table: Updated reflection table.
    """
    img_num = refls["id"][0]
    logger.info(f"Integrating image {img_num}.")
    proctime = time.time()

    # Make SegmentedImage
    all_spots = refls["xyzcal.px"].as_numpy_array()[:, :2].astype("float32")
    pixels = img_set.get_raw_data(0)[0].as_numpy_array().astype("float32")
    integrator = Integrator(pixels, all_spots)
    integrator.fit()

    # Update reflection data
    i = np.zeros(len(refls))
    sigi = np.zeros(len(refls))
    bg = np.zeros(len(refls))
    sigbg = np.zeros(len(refls))

    refls["intensity.sum.value"] = flex.double(integrator.intensity)
    refls["intensity.sum.variance"] = flex.double(np.square(integrator.uncertainty))
    refls["background.sum.value"] = flex.double(integrator.background.squeeze())
    refls["background.sum.variance"] = flex.double(integrator.background.squeeze())
    refls = refls.select(refls["intensity.sum.value"] != 0)
    logger.info(f"Image {img_num} took {time.time() - proctime} seconds.")
    return refls  # Updated reflection table


@show_mail_handle_errors()
def run(args=None, *, phil=working_phil):
    """
    Run the integration script with the specified command-line arguments.

    Args:
        args (list): Command-line arguments.
        phil: The phil scope for the program.

    Returns:
        None
    """
    # Parse arguments
    usage = "laue.integrate [options] poly_refined.expt predicted.refl"

    parser = ArgumentParser(
        usage=usage,
        phil=phil,
        read_reflections=True,
        read_experiments=True,
        check_format=True,
        epilog=help_message,
    )

    params, options = parser.parse_args(args=args, show_diff_phil=False)

    # Configure logging
    console = logging.StreamHandler(sys.stdout)
    fh = logging.FileHandler(params.output.log, mode="w", encoding="utf-8")
    loglevel = logging.INFO

    logger.addHandler(fh)
    logger.addHandler(console)
    logging.captureWarnings(True)
    warning_logger = logging.getLogger("py.warnings")
    warning_logger.addHandler(fh)
    warning_logger.addHandler(console)
    dials_logger = logging.getLogger("dials")
    dials_logger.addHandler(fh)
    dials_logger.addHandler(console)
    dxtbx_logger = logging.getLogger("dxtbx")
    dxtbx_logger.addHandler(fh)
    dxtbx_logger.addHandler(console)
    xfel_logger = logging.getLogger("xfel")
    xfel_logger.addHandler(fh)
    xfel_logger.addHandler(console)

    logger.setLevel(loglevel)
    dials_logger.setLevel(loglevel)
    dxtbx_logger.setLevel(loglevel)
    xfel_logger.setLevel(loglevel)
    fh.setLevel(loglevel)

    # Print version information
    logger.info(laue_version())

    # Log diff phil
    diff_phil = parser.diff_phil.as_str()
    if diff_phil != "":
        logger.info("The following parameters have been modified:\n")
        logger.info(diff_phil)

    # Print help if no input
    if not params.input.experiments or not params.input.reflections:
        parser.print_help()
        return

    # Load data
    reflections, expts = reflections_and_experiments_from_files(
        params.input.reflections, params.input.experiments
    )
    preds = reflections[0]  # Get predictions

    # Remove duplicate expt + refl data
    params.input.experiments = None
    params.input.reflections = None

    # Sanity checks
    if len(expts) == 0:
        parser.print_help()
        return

    # Get reflections and image data
    imagesets = expts.imagesets()
    ids = list(np.unique(preds["id"]).astype(np.int32))
    get_refls = partial(get_refls_image, preds)
    tables = list(map(get_refls, ids))
    inputs = list(zip(imagesets, tables, repeat(params.isigi_cutoff)))

    # Get initial time for process
    start_time = time.time()

    # Multiprocess integration
    num_processes = params.nproc
    logger.info("Starting integration.")
    if num_processes == 1:
<<<<<<< HEAD
        refls_arr = []
        for inp in inputs:
            refls_arr.append(integrate_image(*inp))
=======
        refls_arr = [integrate_image(*i) for i in inputs]
>>>>>>> f00c7f05
    else:
        with Pool(processes=num_processes) as pool:
            refls_arr = pool.starmap(integrate_image, inputs, chunksize=1)
    logger.info("Integration finished.")

    # Construct an integrated reflection table
    logger.info("Constructing reflection table")
    final_refls = flex.reflection_table()
    for refls in refls_arr:
        final_refls.extend(refls)
    refls = final_refls

    # Get data needed for MTZ file
    logger.info("Converting to MTZ format.")
    hkl = refls["miller_index"].as_vec3_double()
    cell = np.zeros(6)
    for crystal in expts.crystals():
        cell += np.array(crystal.get_unit_cell().parameters()) / len(expts.crystals())
    cell = gemmi.UnitCell(*cell)
    sginfo = expts.crystals()[0].get_space_group().info()
    symbol = sgtbx.space_group_symbols(sginfo.symbol_and_number().split("(")[0])
    spacegroup = gemmi.SpaceGroup(symbol.universal_hermann_mauguin())

    # Generate rs.DataSet to write to MTZ
    data = rs.DataSet(
        {
            "H": hkl.as_numpy_array()[:, 0].astype(np.int32),
            "K": hkl.as_numpy_array()[:, 1].astype(np.int32),
            "L": hkl.as_numpy_array()[:, 2].astype(np.int32),
            "BATCH": refls["id"].as_numpy_array() + 1,
            "I": refls["intensity.sum.value"].as_numpy_array(),
            "SIGI": refls["intensity.sum.variance"].as_numpy_array() ** 0.5,
            "xcal": refls["xyzcal.px"].as_numpy_array()[:, 0],
            "ycal": refls["xyzcal.px"].as_numpy_array()[:, 1],
            "wavelength": refls["wavelength"].as_numpy_array(),
            "BG": refls["background.sum.value"].as_numpy_array(),
            "SIGBG": refls["background.sum.variance"].as_numpy_array() ** 0.5,
        },
        cell=cell,
        spacegroup=spacegroup,
    ).infer_mtz_dtypes()

    # Save reflections
    logger.info("Saving integrated reflections to %s", params.output.filename)
    data.write_mtz(params.output.filename, skip_problem_mtztypes=True)

    # Final logs
    logger.info("")
    logger.info(
        "Time Taken for Total Processing = %f seconds", time.time() - start_time
    )


if __name__ == "__main__":
    run()<|MERGE_RESOLUTION|>--- conflicted
+++ resolved
@@ -219,13 +219,7 @@
     num_processes = params.nproc
     logger.info("Starting integration.")
     if num_processes == 1:
-<<<<<<< HEAD
-        refls_arr = []
-        for inp in inputs:
-            refls_arr.append(integrate_image(*inp))
-=======
         refls_arr = [integrate_image(*i) for i in inputs]
->>>>>>> f00c7f05
     else:
         with Pool(processes=num_processes) as pool:
             refls_arr = pool.starmap(integrate_image, inputs, chunksize=1)
