# Get package versioning information
import os
from importlib.metadata import version


def laue_version():
<<<<<<< HEAD
    try:
        width = os.get_terminal_size().columns 
    except:
        width = 65
    dials_version = version('dials')
    laue_dials_version = version('laue-dials')
=======
    width = os.get_terminal_size().columns
    dials_version = version("dials")
    laue_dials_version = version("laue-dials")
>>>>>>> 8d4d0d35

    print("-" * width)
    print(f"DIALS version " + dials_version + ".")
    print(f"laue-dials version " + laue_dials_version + ".")
    print("-" * width)<|MERGE_RESOLUTION|>--- conflicted
+++ resolved
@@ -4,18 +4,12 @@
 
 
 def laue_version():
-<<<<<<< HEAD
     try:
         width = os.get_terminal_size().columns 
     except:
         width = 65
     dials_version = version('dials')
     laue_dials_version = version('laue-dials')
-=======
-    width = os.get_terminal_size().columns
-    dials_version = version("dials")
-    laue_dials_version = version("laue-dials")
->>>>>>> 8d4d0d35
 
     print("-" * width)
     print(f"DIALS version " + dials_version + ".")
